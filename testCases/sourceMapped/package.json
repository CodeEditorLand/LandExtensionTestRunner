--- conflicted
+++ resolved
@@ -1,29 +1,6 @@
 {
 	"version": "0.0.1",
 	"private": false,
-<<<<<<< HEAD
-	"homepage": "https://github.com/CodeEditorLand/Foundation#readme",
-	"bugs": {
-		"url": "https://github.com/CodeEditorLand/Foundation/issues"
-	},
-	"repository": {
-		"type": "git",
-		"url": "git+https://github.com/CodeEditorLand/Foundation.git"
-	},
-	"license": "SEE LICENSE IN LICENSE",
-	"author": {
-		"name": "Playform",
-		"email": "Hello@Playform.Cloud",
-		"url": "https://playform.cloud"
-	},
-	"type": "module",
-	"scripts": {
-		"build": "tsc -p tsconfig.json",
-		"prepublishOnly": "TypeScriptESBuild 'Source/**/*.ts'"
-	},
-	"devDependencies": {
-		"typescript-esbuild": "0.4.5"
-=======
 	"keywords": [
 		"land"
 	],
@@ -50,7 +27,6 @@
 	"devDependencies": {
 		"@playform/build": "0.0.7",
 		"@playform/document": "0.0.6"
->>>>>>> 67e9c1a2
 	},
 	"publishConfig": {
 		"access": "public"
