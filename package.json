{
	"name": "extension-test-runner",
	"displayName": "Extension Test Runner",
	"version": "0.0.1",
	"private": false,
	"description": "Runs tests in VS Code extensions",
<<<<<<< HEAD
	"homepage": "https://github.com/CodeEditorLand/Foundation#readme",
	"bugs": {
		"url": "https://github.com/CodeEditorLand/Foundation/issues"
	},
	"repository": {
		"type": "git",
		"url": "git+https://github.com/CodeEditorLand/Foundation.git"
	},
	"license": "SEE LICENSE IN LICENSE",
	"author": {
		"name": "Playform",
		"email": "Hello@Playform.Cloud",
		"url": "https://playform.cloud"
=======
	"keywords": [
		"land"
	],
	"homepage": "HTTPS://GitHub.Com/CodeEditorLand/LandExtensionTestRunner#readme",
	"bugs": {
		"url": "HTTPS://GitHub.Com/CodeEditorLand/LandExtensionTestRunner/issues"
	},
	"repository": {
		"type": "git",
		"url": "git+HTTPS://github.com/CodeEditorLand/LandExtensionTestRunner.git"
	},
	"license": "SEE LICENSE IN LICENSE",
	"author": {
		"name": "🌆 — Land —",
		"email": "Land@PlayForm.Cloud",
		"url": "HTTPS://Land.PlayForm.Cloud"
>>>>>>> 67e9c1a2
	},
	"type": "module",
	"main": "./out/extension.js",
	"scripts": {
<<<<<<< HEAD
		"clean": "node -e \"fs.rmSync('out',{force:true,recursive:true})\"",
		"compile": "npm run clean && node .esbuild.js --minify",
		"postinstall": "cd src/typings && vscode-dts main && vscode-dts dev",
		"package": "vsce package --no-dependencies",
		"prepublishOnly": "TypeScriptESBuild 'Source/**/*.ts'",
		"prettier": "prettier --write src",
		"vscode:prepublish": "npm run compile",
		"watch": "npm run clean && tsc --watch",
=======
		"Document": "Document 'Source/**/*.ts'",
		"clean": "node -e \"fs.rmSync('out',{force:true,recursive:true})\"",
		"compile": "npm run clean && node .esbuild.js --minify",
		"prepublishOnly": "Build 'Source/**/*.ts'",
>>>>>>> 67e9c1a2
		"watch:esbuild": "npm run clean && node .esbuild.js --watch"
	},
	"contributes": {
		"configuration": [
			{
				"properties": {
					"extension-test-runner.debugOptions": {
						"additionalProperties": true,
						"markdownDescription": "Options, normally found in the launch.json, to pass when debugging the extension. See [the docs](https://code.visualstudio.com/docs/nodejs/nodejs-debugging#_launch-configuration-attributes) for a complete list of options.",
						"type": "object"
					},
					"extension-test-runner.extractSettings": {
						"default": {
							"extractWith": "evaluation",
							"suite": [
								"describe",
								"suite"
							],
							"test": [
								"it",
								"test"
							]
						},
						"markdownDescription": "Configures how tests get extracted. You can configure:\n\n- The `extractWith` mode, that specifies if tests are extracted via evaluation or syntax-tree parsing.\n- The `test` and `suite` identifiers the process extracts.",
						"properties": {
							"extractWith": {
								"enum": [
									"evaluation",
									"syntax"
								],
								"type": "string"
							},
							"suite": {
								"items": {
									"type": "string"
								},
								"type": "array"
							},
							"test": {
								"items": {
									"type": "string"
								},
								"type": "array"
							}
						},
						"required": [
							"suite",
							"test",
							"extractWith"
						],
						"type": "object"
					}
				},
				"title": "Extension Test Runner"
			}
		]
	},
	"activationEvents": [
		"workspaceContains:**/.vscode-test.{js,cjs,mjs}",
		"onCommand:extension-test-runner.get-controllers-for-test"
	],
	"dependencies": {
		"@jridgewell/trace-mapping": "0.3.25",
		"acorn-loose": "8.4.0",
		"ansi-colors": "4.1.3",
		"data-uri-to-buffer": "6.0.2",
		"enhanced-resolve": "5.16.0",
		"error-stack-parser": "2.1.4",
<<<<<<< HEAD
		"istanbul-to-vscode": "1.0.1",
		"minimatch": "9.0.3",
=======
		"minimatch": "9.0.4",
>>>>>>> 67e9c1a2
		"split2": "4.2.0",
		"stacktrace-parser": "0.1.10"
	},
	"devDependencies": {
<<<<<<< HEAD
		"@types/chai": "4.3.13",
		"@types/estree": "1.0.5",
		"@types/glob": "8.1.0",
		"@types/mocha": "10.0.6",
=======
		"@playform/build": "0.0.7",
		"@playform/document": "0.0.6",
		"@types/chai": "4.3.14",
		"@types/estree": "1.0.5",
		"@types/glob": "8.1.0",
>>>>>>> 67e9c1a2
		"@types/node": "20.x",
		"@types/picomatch": "2.3.3",
		"@types/sinon": "17.0.3",
		"@types/split2": "4.2.3",
<<<<<<< HEAD
		"@vscode/test-cli": "0.0.8",
		"@vscode/test-electron": "2.3.9",
		"acorn": "8.11.3",
		"chai": "5.1.0",
		"esbuild": "0.20.2",
		"glob": "10.3.10",
		"mocha": "10.3.0",
		"sinon": "17.0.1",
		"typescript": "5.4.2",
		"typescript-esbuild": "0.4.5",
		"vscode-dts": "0.3.3"
=======
		"acorn": "8.11.3",
		"chai": "5.1.0",
		"esbuild": "0.20.2",
		"glob": "10.3.12",
		"sinon": "17.0.1"
>>>>>>> 67e9c1a2
	},
	"publishConfig": {
		"access": "public"
	},
	"icon": "icon.png",
	"capabilities": {
		"untrustedWorkspaces": {
			"description": "Test code and configurations are automatically evaluated by this extension.",
			"supported": false
		}
<<<<<<< HEAD
	},
	"enabledApiProposals": [
		"testCoverage"
	]
=======
	}
>>>>>>> 67e9c1a2
}<|MERGE_RESOLUTION|>--- conflicted
+++ resolved
@@ -4,21 +4,6 @@
 	"version": "0.0.1",
 	"private": false,
 	"description": "Runs tests in VS Code extensions",
-<<<<<<< HEAD
-	"homepage": "https://github.com/CodeEditorLand/Foundation#readme",
-	"bugs": {
-		"url": "https://github.com/CodeEditorLand/Foundation/issues"
-	},
-	"repository": {
-		"type": "git",
-		"url": "git+https://github.com/CodeEditorLand/Foundation.git"
-	},
-	"license": "SEE LICENSE IN LICENSE",
-	"author": {
-		"name": "Playform",
-		"email": "Hello@Playform.Cloud",
-		"url": "https://playform.cloud"
-=======
 	"keywords": [
 		"land"
 	],
@@ -35,26 +20,14 @@
 		"name": "🌆 — Land —",
 		"email": "Land@PlayForm.Cloud",
 		"url": "HTTPS://Land.PlayForm.Cloud"
->>>>>>> 67e9c1a2
 	},
 	"type": "module",
 	"main": "./out/extension.js",
 	"scripts": {
-<<<<<<< HEAD
-		"clean": "node -e \"fs.rmSync('out',{force:true,recursive:true})\"",
-		"compile": "npm run clean && node .esbuild.js --minify",
-		"postinstall": "cd src/typings && vscode-dts main && vscode-dts dev",
-		"package": "vsce package --no-dependencies",
-		"prepublishOnly": "TypeScriptESBuild 'Source/**/*.ts'",
-		"prettier": "prettier --write src",
-		"vscode:prepublish": "npm run compile",
-		"watch": "npm run clean && tsc --watch",
-=======
 		"Document": "Document 'Source/**/*.ts'",
 		"clean": "node -e \"fs.rmSync('out',{force:true,recursive:true})\"",
 		"compile": "npm run clean && node .esbuild.js --minify",
 		"prepublishOnly": "Build 'Source/**/*.ts'",
->>>>>>> 67e9c1a2
 		"watch:esbuild": "npm run clean && node .esbuild.js --watch"
 	},
 	"contributes": {
@@ -123,51 +96,25 @@
 		"data-uri-to-buffer": "6.0.2",
 		"enhanced-resolve": "5.16.0",
 		"error-stack-parser": "2.1.4",
-<<<<<<< HEAD
-		"istanbul-to-vscode": "1.0.1",
-		"minimatch": "9.0.3",
-=======
 		"minimatch": "9.0.4",
->>>>>>> 67e9c1a2
 		"split2": "4.2.0",
 		"stacktrace-parser": "0.1.10"
 	},
 	"devDependencies": {
-<<<<<<< HEAD
-		"@types/chai": "4.3.13",
-		"@types/estree": "1.0.5",
-		"@types/glob": "8.1.0",
-		"@types/mocha": "10.0.6",
-=======
 		"@playform/build": "0.0.7",
 		"@playform/document": "0.0.6",
 		"@types/chai": "4.3.14",
 		"@types/estree": "1.0.5",
 		"@types/glob": "8.1.0",
->>>>>>> 67e9c1a2
 		"@types/node": "20.x",
 		"@types/picomatch": "2.3.3",
 		"@types/sinon": "17.0.3",
 		"@types/split2": "4.2.3",
-<<<<<<< HEAD
-		"@vscode/test-cli": "0.0.8",
-		"@vscode/test-electron": "2.3.9",
-		"acorn": "8.11.3",
-		"chai": "5.1.0",
-		"esbuild": "0.20.2",
-		"glob": "10.3.10",
-		"mocha": "10.3.0",
-		"sinon": "17.0.1",
-		"typescript": "5.4.2",
-		"typescript-esbuild": "0.4.5",
-		"vscode-dts": "0.3.3"
-=======
 		"acorn": "8.11.3",
 		"chai": "5.1.0",
 		"esbuild": "0.20.2",
 		"glob": "10.3.12",
 		"sinon": "17.0.1"
->>>>>>> 67e9c1a2
 	},
 	"publishConfig": {
 		"access": "public"
@@ -178,12 +125,5 @@
 			"description": "Test code and configurations are automatically evaluated by this extension.",
 			"supported": false
 		}
-<<<<<<< HEAD
-	},
-	"enabledApiProposals": [
-		"testCoverage"
-	]
-=======
 	}
->>>>>>> 67e9c1a2
 }