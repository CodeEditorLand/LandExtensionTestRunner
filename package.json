--- conflicted
+++ resolved
@@ -1,14 +1,4 @@
 {
-<<<<<<< HEAD
-	"name": "extension-test-runner",
-	"displayName": "Extension Test Runner",
-	"description": "Runs tests in VS Code extensions",
-	"main": "./out/extension.js",
-	"scripts": {
-		"clean": "node -e \"fs.rmSync('out',{force:true,recursive:true})\"",
-		"compile": "npm run clean && node .esbuild.js --minify",
-		"watch:esbuild": "npm run clean && node .esbuild.js --watch"
-=======
 	"activationEvents": [
 		"workspaceContains:**/.vscode-test.{js,cjs,mjs}",
 		"onCommand:extension-test-runner.get-controllers-for-test"
@@ -18,7 +8,6 @@
 			"description": "Test code and configurations are automatically evaluated by this extension.",
 			"supported": false
 		}
->>>>>>> 8fdb9494
 	},
 	"contributes": {
 		"configuration": [
@@ -92,13 +81,6 @@
 			}
 		]
 	},
-<<<<<<< HEAD
-	"activationEvents": [
-		"workspaceContains:**/.vscode-test.{js,cjs,mjs}",
-		"onCommand:extension-test-runner.get-controllers-for-test"
-	],
-=======
->>>>>>> 8fdb9494
 	"dependencies": {
 		"@jridgewell/trace-mapping": "^0.3.19",
 		"acorn-loose": "^8.3.0",
@@ -110,10 +92,7 @@
 		"split2": "^4.2.0",
 		"stacktrace-parser": "^0.1.10"
 	},
-<<<<<<< HEAD
-=======
 	"description": "Runs tests in VS Code extensions",
->>>>>>> 8fdb9494
 	"devDependencies": {
 		"@types/chai": "^4.3.7",
 		"@types/estree": "^1.0.2",
@@ -128,14 +107,6 @@
 		"glob": "^10.3.10",
 		"sinon": "^16.1.0"
 	},
-<<<<<<< HEAD
-	"icon": "icon.png",
-	"capabilities": {
-		"untrustedWorkspaces": {
-			"description": "Test code and configurations are automatically evaluated by this extension.",
-			"supported": false
-		}
-=======
 	"displayName": "Extension Test Runner",
 	"icon": "icon.png",
 	"main": "./out/extension.js",
@@ -144,6 +115,5 @@
 		"clean": "node -e \"fs.rmSync('out',{force:true,recursive:true})\"",
 		"compile": "npm run clean && node .esbuild.js --minify",
 		"watch:esbuild": "npm run clean && node .esbuild.js --watch"
->>>>>>> 8fdb9494
 	}
 }