--- conflicted
+++ resolved
@@ -1,113 +1,4 @@
 {
-<<<<<<< HEAD
-	"name": "extension-test-runner",
-	"displayName": "Extension Test Runner",
-	"description": "Runs tests in VS Code extensions",
-	"main": "./out/extension.js",
-	"scripts": {
-		"clean": "node -e \"fs.rmSync('out',{force:true,recursive:true})\"",
-		"compile": "npm run clean && node .esbuild.js --minify",
-		"watch:esbuild": "npm run clean && node .esbuild.js --watch"
-	},
-	"contributes": {
-		"configuration": [
-			{
-				"properties": {
-					"extension-test-runner.debugOptions": {
-						"additionalProperties": true,
-						"markdownDescription": "Options, normally found in the launch.json, to pass when debugging the extension. See [the docs](https://code.visualstudio.com/docs/nodejs/nodejs-debugging#_launch-configuration-attributes) for a complete list of options.",
-						"type": "object"
-					},
-					"extension-test-runner.extractSettings": {
-						"default": {
-							"extractWith": "evaluation",
-							"suite": [
-								"describe",
-								"suite"
-							],
-							"test": [
-								"it",
-								"test"
-							]
-						},
-						"markdownDescription": "Configures how tests get extracted. You can configure:\n\n- The `extractWith` mode, that specifies if tests are extracted via evaluation or syntax-tree parsing.\n- The `test` and `suite` identifiers the process extracts.",
-						"properties": {
-							"extractWith": {
-								"enum": [
-									"evaluation",
-									"syntax"
-								],
-								"type": "string"
-							},
-							"suite": {
-								"items": {
-									"type": "string"
-								},
-								"type": "array"
-							},
-							"test": {
-								"items": {
-									"type": "string"
-								},
-								"type": "array"
-							}
-						},
-						"required": [
-							"suite",
-							"test",
-							"extractWith"
-						],
-						"type": "object"
-					},
-					"extension-test-runner.wrapper": {
-						"examples": [
-							"xvfb-run"
-						],
-						"markdownDescription": "A wrapper script that runs tests. When running tests outside of debug mode, arguments will be passed to this script, and it should spawn the first argument as a child process.\n\nA common use case for this is to set it to `xvfb-run` for use in remotes which lack a display.",
-						"type": "string"
-					}
-				},
-				"title": "Extension Test Runner"
-			}
-		]
-	},
-	"activationEvents": [
-		"workspaceContains:**/.vscode-test.{js,cjs,mjs}",
-		"onCommand:extension-test-runner.get-controllers-for-test"
-	],
-	"dependencies": {
-		"@jridgewell/trace-mapping": "^0.3.25",
-		"acorn-loose": "^8.4.0",
-		"ansi-colors": "^4.1.3",
-		"data-uri-to-buffer": "^6.0.2",
-		"enhanced-resolve": "^5.17.0",
-		"error-stack-parser": "^2.1.4",
-		"minimatch": "^9.0.5",
-		"split2": "^4.2.0",
-		"stacktrace-parser": "^0.1.10"
-	},
-	"devDependencies": {
-		"@types/chai": "^4.3.16",
-		"@types/estree": "^1.0.5",
-		"@types/glob": "^8.1.0",
-		"@types/node": "20.x",
-		"@types/picomatch": "^2.3.4",
-		"@types/sinon": "^17.0.3",
-		"@types/split2": "^4.2.3",
-		"acorn": "^8.12.1",
-		"chai": "^5.1.1",
-		"esbuild": "^0.23.0",
-		"glob": "^10.4.2",
-		"sinon": "^18.0.0"
-	},
-	"icon": "icon.png",
-	"capabilities": {
-		"untrustedWorkspaces": {
-			"description": "Test code and configurations are automatically evaluated by this extension.",
-			"supported": false
-		}
-	}
-=======
   "name": "extension-test-runner",
   "displayName": "Extension Test Runner",
   "description": "Runs tests in VS Code extensions",
@@ -265,5 +156,4 @@
     "split2": "^4.2.0",
     "stacktrace-parser": "^0.1.10"
   }
->>>>>>> 89c89593
 }